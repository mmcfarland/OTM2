from django.conf.urls import patterns, include, url
from django.conf import settings
from django.views.generic import RedirectView

from opentreemap.util import route

from treemap.views import (user_view, root_settings_js_view,
                           profile_to_user_view, user_audits_view,
                           instance_not_available_view, update_user_view,
                           unsupported_view, landing_view)

from treemap.instance import URL_NAME_PATTERN
instance_pattern = r'^(?P<instance_url_name>' + URL_NAME_PATTERN + r')'

from django.contrib import admin
admin.autodiscover()

js_i18n_info_dict = {
    'domain': 'djangojs',
    'packages': settings.I18N_APPS,
}

# Testing notes:
# We want to test that every URL succeeds (200) or fails with bad data (404).
# If you add/remove/modify a URL, please update the corresponding test(s).
# For URLs included via <app>.urls, see <app>/tests
# For "top level" URLs defined here, see treemap/tests/urls.py (RootUrlTests)

urlpatterns = patterns(
    '',
    # Setting permanent=False in case we want to allow customizing favicons
    # per instance in the future
    (r'^favicon\.ico$', RedirectView.as_view(
        url='/static/img/favicon.ico', permanent=False)),
    url(r'^', include('geocode.urls')),
<<<<<<< HEAD
    url(instance_pattern + r'/', include('treemap.urls')),
    url(instance_pattern + r'/eco/', include('ecobenefits.urls')),
=======
    url(r'^$', landing_view),
    url(r'^(?P<instance_id>\d+)/', include('treemap.urls')),
    url(r'^(?P<instance_id>\d+)/eco/', include('ecobenefits.urls')),
>>>>>>> 55348b4d
    url(r'^config/settings.js$', root_settings_js_view),
    url(r'^users/(?P<username>\w+)/?$',
        route(GET=user_view, PUT=update_user_view)),
    url(r'^users/(?P<username>\w+)/recent_edits$', user_audits_view,
        name='user_audits'),
    url(r'^api/v2/', include('api.urls')),
    # The profile view is handled specially by redirecting to
    # the page of the currently logged in user
    url(r'^accounts/profile/$', profile_to_user_view, name='profile'),
    url(r'^accounts/', include('registration_backend.urls')),
    # Create a redirect view for setting the session language preference
    # https://docs.djangoproject.com/en/1.0/topics/i18n/#the-set-language-redirect-view  # NOQA
    url(r'^i18n/', include('django.conf.urls.i18n')),
    url(r'^jsi18n/$', 'django.views.i18n.javascript_catalog',
        js_i18n_info_dict),
    url(r'^not-available$', instance_not_available_view,
        name='instance_not_available'),
    url(r'^unsupported$', unsupported_view,
        name='unsupported'),
)

# if settings.EXTRA_URLS:
#     for (url_pattern, url_module) in settings.EXTRA_URLS:
#         urlpatterns += patterns('', url(url_pattern, include(url_module)))

# if settings.DEBUG:
#     urlpatterns += patterns('', url(r'^admin/', include(admin.site.urls)))<|MERGE_RESOLUTION|>--- conflicted
+++ resolved
@@ -33,14 +33,9 @@
     (r'^favicon\.ico$', RedirectView.as_view(
         url='/static/img/favicon.ico', permanent=False)),
     url(r'^', include('geocode.urls')),
-<<<<<<< HEAD
+    url(r'^$', landing_view),
     url(instance_pattern + r'/', include('treemap.urls')),
     url(instance_pattern + r'/eco/', include('ecobenefits.urls')),
-=======
-    url(r'^$', landing_view),
-    url(r'^(?P<instance_id>\d+)/', include('treemap.urls')),
-    url(r'^(?P<instance_id>\d+)/eco/', include('ecobenefits.urls')),
->>>>>>> 55348b4d
     url(r'^config/settings.js$', root_settings_js_view),
     url(r'^users/(?P<username>\w+)/?$',
         route(GET=user_view, PUT=update_user_view)),
